--- conflicted
+++ resolved
@@ -51,12 +51,8 @@
 
 def test_lattice_get_axial_slice(lattice):
     lattice_slice = lattice.get_axial_slice(0.5, 1.5)
-<<<<<<< HEAD
-    pin_slice     = lattice_slice.pins[-1]
-=======
     module_slice  = lattice_slice.module_map[0][0]
     pin_slice     = module_slice.pin_map[0][0]
->>>>>>> 3427d9a0
 
     assert pin_slice.pinmesh.number_of_material_regions == 8
     assert pin_slice.pinmesh.regions_inside_bounds == [0, 1, 2, 4, 5, 6]
