--- conflicted
+++ resolved
@@ -61,13 +61,8 @@
     assert hash(rectangular_pinmesh) != hash(unequal_rectangular_pinmesh)
 
 def test_rectangular_pinmesh_write_to_string(rectangular_pinmesh):
-<<<<<<< HEAD
-    output = rectangular_pinmesh.write_to_string(prefix="  ")
-    expected_output = "  pinmesh 1 rec 1.0 2.0 3.0 / 1.0 2.0 3.0 / 1.0 2.0 3.0 / 10 10 10 / 10 10 10 / 5 5 5\n"
-=======
-    output = rectangular_pinmesh.write_to_string(prefix="test ", mpact_ids={rectangular_pinmesh: 42})
-    expected_output = "test pinmesh 42 rec 1.0 2.0 3.0 / 1.0 2.0 3.0 / 1.0 2.0 3.0 / 10 10 10 / 10 10 10 / 5 5 5\n"
->>>>>>> 606912fa
+    output = rectangular_pinmesh.write_to_string(prefix="  ", mpact_ids={rectangular_pinmesh: 42})
+    expected_output = "  pinmesh 42 rec 1.0 2.0 3.0 / 1.0 2.0 3.0 / 1.0 2.0 3.0 / 10 10 10 / 10 10 10 / 5 5 5\n"
     assert output == expected_output
 
 
@@ -132,6 +127,6 @@
     assert hash(general_cylindrical_pinmesh) != hash(unequal_general_cylindrical_pinmesh)
 
 def test_general_cylindrical_pinmesh_write_to_string(general_cylindrical_pinmesh):
-    output = general_cylindrical_pinmesh.write_to_string(prefix="test ", mpact_ids={general_cylindrical_pinmesh: 42})
-    expected_output = "test pinmesh 42 gcyl 0.5 1.0 / -1.0 1.0 -1.0 1.0 / 1.0 2.0 3.0 / 1 2 / 8 8 8 8 / 5 5 5\n"
+    output = general_cylindrical_pinmesh.write_to_string(prefix="  ", mpact_ids={general_cylindrical_pinmesh: 42})
+    expected_output = "  pinmesh 42 gcyl 0.5 1.0 / -1.0 1.0 -1.0 1.0 / 1.0 2.0 3.0 / 1 2 / 8 8 8 8 / 5 5 5\n"
     assert output == expected_output