--- conflicted
+++ resolved
@@ -12,10 +12,6 @@
     dens             = 10.0
     temp             = 300.0
     numd             = {"U235": 1e-3, "H": 2e-3}
-<<<<<<< HEAD
-    mpact_id         = 1
-=======
->>>>>>> 6a568716
     thermal_scat_iso = ["H"]
     return Material(mat_type, dens, temp, numd, thermal_scat_iso)
 
@@ -25,10 +21,6 @@
     dens             = 10.0*(1+TOL)
     temp             = 300.0*(1-TOL)
     numd             = {"U235": 1e-3*(1+TOL), "H": 2e-3*(1-TOL)}
-<<<<<<< HEAD
-    mpact_id         = 1
-=======
->>>>>>> 6a568716
     thermal_scat_iso = ["H"]
     return Material(mat_type, dens, temp, numd, thermal_scat_iso)
 
@@ -38,19 +30,11 @@
     dens             = 5.0
     temp             = 300.0
     numd             = {"U235": 1e-3, "H": 2e-3}
-<<<<<<< HEAD
-    mpact_id         = 1
-=======
->>>>>>> 6a568716
     thermal_scat_iso = ["H"]
     return Material(mat_type, dens, temp, numd, thermal_scat_iso)
 
 
 def test_material_initialization(material):
-<<<<<<< HEAD
-    assert material.mpact_id == 1
-=======
->>>>>>> 6a568716
     assert material.material_type == 1
     assert isclose(material.density, 10.0)
     assert isclose(material.temperature, 300.0)
@@ -89,13 +73,8 @@
     assert Material.isotope_MPACT_ID("C", True) == 6001
 
 def test_material_write_to_string(material):
-<<<<<<< HEAD
-    output = material.write_to_string(prefix="  ")
-    expected_output = ("  mat 1 1 10.0 g/cc 300.0 K \\\n"
-=======
     output = material.write_to_string(prefix="  ", mpact_ids={material: "42"})
     expected_output = ("  mat 42 1 10.0 g/cc 300.0 K \\\n"
->>>>>>> 6a568716
                        "    1001 0.002\n"
                        "    92235 0.001\n")
     assert output == expected_output